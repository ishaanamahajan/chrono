#include "chrono_parallel/lcp/ChLcpSolverParallel.h"
#include "chrono_parallel/math/ChThrustLinearAlgebra.h"
#include "physics/ChBody.h"

using namespace chrono;

ChLcpSolverParallel::ChLcpSolverParallel(ChParallelDataManager* dc) : data_manager(dc) {
    tolerance = 1e-7;
    record_violation_history = true;
    warm_start = false;
    solver = new ChSolverAPGD();
    bilateral_solver = new ChSolverMinRes();
    data_manager->rigid_rigid = new ChConstraintRigidRigid();
    data_manager->bilateral = new ChConstraintBilateral();
}

ChLcpSolverParallel::~ChLcpSolverParallel() {
    delete solver;
    delete bilateral_solver;
}

void ChLcpSolverParallel::ComputeInvMassMatrix() {
    LOG(INFO) << "ChLcpSolverParallel::ComputeInvMassMatrix()";
    uint num_bodies = data_manager->num_rigid_bodies;
    uint num_shafts = data_manager->num_shafts;
    uint num_fluid_bodies = data_manager->num_fluid_bodies;
    uint num_fea_nodes = data_manager->num_fea_nodes;
    uint num_mpm_nodes = data_manager->num_mpm_nodes;
    uint num_dof = data_manager->num_dof;
    bool use_full_inertia_tensor = data_manager->settings.solver.use_full_inertia_tensor;
    const custom_vector<real>& shaft_inr = data_manager->host_data.shaft_inr;

    std::vector<ChSharedPtr<ChBody> >* body_list = data_manager->body_list;
    std::vector<ChSharedPtr<ChLink> >* link_list = data_manager->link_list;
    std::vector<ChSharedPtr<ChPhysicsItem> >* other_physics_list = data_manager->other_physics_list;

    const DynamicVector<real>& hf = data_manager->host_data.hf;
    const DynamicVector<real>& v = data_manager->host_data.v;

    DynamicVector<real>& M_invk = data_manager->host_data.M_invk;
    CompressedMatrix<real>& M_inv = data_manager->host_data.M_inv;

    clear(M_inv);

    // Each rigid object has 3 mass entries and 9 inertia entries
    // Each shaft has one inertia entry
    M_inv.reserve(num_bodies * 12 + num_shafts * 1 + num_fluid_bodies * 3 + num_fea_nodes * 3 + num_mpm_nodes * 3);
    // The mass matrix is square and each rigid body has 6 DOF
    // Shafts have one DOF
    M_inv.resize(num_dof, num_dof);

    for (int i = 0; i < num_bodies; i++) {
        if (data_manager->host_data.active_rigid[i]) {
            real inv_mass = 1.0 / body_list->at(i)->GetMass();
            ChMatrix33<>& body_inv_inr = body_list->at(i)->VariablesBody().GetBodyInvInertia();

            M_inv.append(i * 6 + 0, i * 6 + 0, inv_mass);
            M_inv.finalize(i * 6 + 0);
            M_inv.append(i * 6 + 1, i * 6 + 1, inv_mass);
            M_inv.finalize(i * 6 + 1);
            M_inv.append(i * 6 + 2, i * 6 + 2, inv_mass);
            M_inv.finalize(i * 6 + 2);

            M_inv.append(i * 6 + 3, i * 6 + 3, body_inv_inr.GetElement(0, 0));
            if (use_full_inertia_tensor) {
                M_inv.append(i * 6 + 3, i * 6 + 4, body_inv_inr.GetElement(0, 1));
                M_inv.append(i * 6 + 3, i * 6 + 5, body_inv_inr.GetElement(0, 2));
            }
            M_inv.finalize(i * 6 + 3);
            if (use_full_inertia_tensor) {
                M_inv.append(i * 6 + 4, i * 6 + 3, body_inv_inr.GetElement(1, 0));
            }
            M_inv.append(i * 6 + 4, i * 6 + 4, body_inv_inr.GetElement(1, 1));
            if (use_full_inertia_tensor) {
                M_inv.append(i * 6 + 4, i * 6 + 5, body_inv_inr.GetElement(1, 2));
            }
            M_inv.finalize(i * 6 + 4);
            if (use_full_inertia_tensor) {
                M_inv.append(i * 6 + 5, i * 6 + 3, body_inv_inr.GetElement(2, 0));
                M_inv.append(i * 6 + 5, i * 6 + 4, body_inv_inr.GetElement(2, 1));
            }
            M_inv.append(i * 6 + 5, i * 6 + 5, body_inv_inr.GetElement(2, 2));
            M_inv.finalize(i * 6 + 5);
        } else {
            M_inv.finalize(i * 6 + 0);
            M_inv.finalize(i * 6 + 1);
            M_inv.finalize(i * 6 + 2);
            M_inv.finalize(i * 6 + 3);
            M_inv.finalize(i * 6 + 4);
            M_inv.finalize(i * 6 + 5);
        }
    }

    for (int i = 0; i < num_shafts; i++) {
        M_inv.append(num_bodies * 6 + i, num_bodies * 6 + i, shaft_inr[i]);
        M_inv.finalize(num_bodies * 6 + i);
    }

    int offset = num_bodies * 6 + num_shafts;
    data_manager->node_container->ComputeInvMass(offset);
    data_manager->fea_container->ComputeInvMass(offset + num_fluid_bodies * 3);
    data_manager->mpm_container->ComputeInvMass(offset + num_fluid_bodies * 3 + num_fea_nodes * 3);

    M_invk = v + M_inv * hf;
}

void ChLcpSolverParallel::ComputeMassMatrix() {
<<<<<<< HEAD
    LOG(INFO) << "ChLcpSolverParallel::ComputeMassMatrix()";
    uint num_bodies = data_manager->num_rigid_bodies;
    uint num_shafts = data_manager->num_shafts;
    uint num_fluid_bodies = data_manager->num_fluid_bodies;
    uint num_fea_nodes = data_manager->num_fea_nodes;
    uint num_mpm_nodes = data_manager->num_mpm_nodes;
    uint num_dof = data_manager->num_dof;
    bool use_full_inertia_tensor = data_manager->settings.solver.use_full_inertia_tensor;
    const custom_vector<real>& shaft_inr = data_manager->host_data.shaft_inr;

    std::vector<ChSharedPtr<ChBody> >* body_list = data_manager->body_list;
    std::vector<ChSharedPtr<ChLink> >* link_list = data_manager->link_list;
    std::vector<ChSharedPtr<ChPhysicsItem> >* other_physics_list = data_manager->other_physics_list;

    CompressedMatrix<real>& M = data_manager->host_data.M;

    clear(M);

    // Each rigid object has 3 mass entries and 9 inertia entries
    // Each shaft has one inertia entry
    M.reserve(num_bodies * 12 + num_shafts * 1 + num_fluid_bodies * 3 + num_fea_nodes * 3 + num_mpm_nodes * 3);
    // The mass matrix is square and each rigid body has 6 DOF
    // Shafts have one DOF
    M.resize(num_dof, num_dof);

    for (int i = 0; i < num_bodies; i++) {
        if (data_manager->host_data.active_rigid[i]) {
            real mass = body_list->at(i)->GetMass();
            ChMatrix33<>& body_inr = body_list->at(i)->VariablesBody().GetBodyInertia();

            M.append(i * 6 + 0, i * 6 + 0, mass);
            M.finalize(i * 6 + 0);
            M.append(i * 6 + 1, i * 6 + 1, mass);
            M.finalize(i * 6 + 1);
            M.append(i * 6 + 2, i * 6 + 2, mass);
            M.finalize(i * 6 + 2);

            M.append(i * 6 + 3, i * 6 + 3, body_inr.GetElement(0, 0));
            if (use_full_inertia_tensor) {
                M.append(i * 6 + 3, i * 6 + 4, body_inr.GetElement(0, 1));
                M.append(i * 6 + 3, i * 6 + 5, body_inr.GetElement(0, 2));
            }
            M.finalize(i * 6 + 3);
            if (use_full_inertia_tensor) {
                M.append(i * 6 + 4, i * 6 + 3, body_inr.GetElement(1, 0));
            }
            M.append(i * 6 + 4, i * 6 + 4, body_inr.GetElement(1, 1));
            if (use_full_inertia_tensor) {
                M.append(i * 6 + 4, i * 6 + 5, body_inr.GetElement(1, 2));
            }
            M.finalize(i * 6 + 4);
            if (use_full_inertia_tensor) {
                M.append(i * 6 + 5, i * 6 + 3, body_inr.GetElement(2, 0));
                M.append(i * 6 + 5, i * 6 + 4, body_inr.GetElement(2, 1));
            }
            M.append(i * 6 + 5, i * 6 + 5, body_inr.GetElement(2, 2));
            M.finalize(i * 6 + 5);
        } else {
            M.finalize(i * 6 + 0);
            M.finalize(i * 6 + 1);
            M.finalize(i * 6 + 2);
            M.finalize(i * 6 + 3);
            M.finalize(i * 6 + 4);
            M.finalize(i * 6 + 5);
        }
=======
  LOG(INFO) << "ChLcpSolverParallel::ComputeMassMatrix()";
  uint num_bodies = data_manager->num_rigid_bodies;
  uint num_shafts = data_manager->num_shafts;
  uint num_dof = data_manager->num_dof;
  bool use_full_inertia_tensor = data_manager->settings.solver.use_full_inertia_tensor;
  const custom_vector<real>& shaft_inr = data_manager->host_data.shaft_inr;

  std::vector<std::shared_ptr<ChBody> >* body_list = data_manager->body_list;
  std::vector<std::shared_ptr<ChLink> >* link_list = data_manager->link_list;
  std::vector<std::shared_ptr<ChPhysicsItem> >* other_physics_list = data_manager->other_physics_list;

  const DynamicVector<real>& hf = data_manager->host_data.hf;
  const DynamicVector<real>& v = data_manager->host_data.v;

  DynamicVector<real>& M_invk = data_manager->host_data.M_invk;
  CompressedMatrix<real>& M_inv = data_manager->host_data.M_inv;

  clear(M_inv);

  // Each rigid object has 3 mass entries and 9 inertia entries
  // Each shaft has one inertia entry
  M_inv.reserve(num_bodies * 12 + num_shafts * 1);
  // The mass matrix is square and each rigid body has 6 DOF
  // Shafts have one DOF
  M_inv.resize(num_dof, num_dof);

  for (int i = 0; i < num_bodies; i++) {
    if (data_manager->host_data.active_rigid[i]) {
      real inv_mass = 1.0 / body_list->at(i)->GetMass();
      ChMatrix33<>& body_inv_inr = body_list->at(i)->VariablesBody().GetBodyInvInertia();

      M_inv.append(i * 6 + 0, i * 6 + 0, inv_mass);
      M_inv.finalize(i * 6 + 0);
      M_inv.append(i * 6 + 1, i * 6 + 1, inv_mass);
      M_inv.finalize(i * 6 + 1);
      M_inv.append(i * 6 + 2, i * 6 + 2, inv_mass);
      M_inv.finalize(i * 6 + 2);

      M_inv.append(i * 6 + 3, i * 6 + 3, body_inv_inr.GetElement(0, 0));
      if (use_full_inertia_tensor) {
        M_inv.append(i * 6 + 3, i * 6 + 4, body_inv_inr.GetElement(0, 1));
        M_inv.append(i * 6 + 3, i * 6 + 5, body_inv_inr.GetElement(0, 2));
      }
      M_inv.finalize(i * 6 + 3);
      if (use_full_inertia_tensor) {
        M_inv.append(i * 6 + 4, i * 6 + 3, body_inv_inr.GetElement(1, 0));
      }
      M_inv.append(i * 6 + 4, i * 6 + 4, body_inv_inr.GetElement(1, 1));
      if (use_full_inertia_tensor) {
        M_inv.append(i * 6 + 4, i * 6 + 5, body_inv_inr.GetElement(1, 2));
      }
      M_inv.finalize(i * 6 + 4);
      if (use_full_inertia_tensor) {
        M_inv.append(i * 6 + 5, i * 6 + 3, body_inv_inr.GetElement(2, 0));
        M_inv.append(i * 6 + 5, i * 6 + 4, body_inv_inr.GetElement(2, 1));
      }
      M_inv.append(i * 6 + 5, i * 6 + 5, body_inv_inr.GetElement(2, 2));
      M_inv.finalize(i * 6 + 5);
    } else {
      M_inv.finalize(i * 6 + 0);
      M_inv.finalize(i * 6 + 1);
      M_inv.finalize(i * 6 + 2);
      M_inv.finalize(i * 6 + 3);
      M_inv.finalize(i * 6 + 4);
      M_inv.finalize(i * 6 + 5);
>>>>>>> 52e4c14f
    }

    for (int i = 0; i < num_shafts; i++) {
        M.append(num_bodies * 6 + i, num_bodies * 6 + i, 1.0 / shaft_inr[i]);
        M.finalize(num_bodies * 6 + i);
    }

    int offset = num_bodies * 6 + num_shafts;
    data_manager->node_container->ComputeMass(offset);
    data_manager->fea_container->ComputeMass(offset + num_fluid_bodies * 3);
    data_manager->mpm_container->ComputeMass(offset + num_fluid_bodies * 3 + num_fea_nodes * 3);
}

void ChLcpSolverParallel::PerformStabilization() {
    LOG(INFO) << "ChLcpSolverParallel::PerformStabilization";
    const DynamicVector<real>& R_full = data_manager->host_data.R_full;
    DynamicVector<real>& gamma = data_manager->host_data.gamma;
    uint num_unilaterals = data_manager->num_unilaterals;
    uint num_bilaterals = data_manager->num_bilaterals;

    if (data_manager->settings.solver.max_iteration_bilateral <= 0 || num_bilaterals <= 0) {
        return;
    }

    const DynamicVector<real> R_b = blaze::subvector(R_full, num_unilaterals, num_bilaterals);
    DynamicVector<real> gamma_b = blaze::subvector(gamma, num_unilaterals, num_bilaterals);

    data_manager->system_timer.start("ChLcpSolverParallel_Stab");

    data_manager->measures.solver.total_iteration +=
        bilateral_solver->Solve(ShurProductBilateral,                                   //
                                ProjectNone,                                            //
                                data_manager->settings.solver.max_iteration_bilateral,  //
                                num_bilaterals,                                         //
                                R_b,                                                    //
                                gamma_b);                                               //
    blaze::subvector(gamma, num_unilaterals, num_bilaterals) = gamma_b;
    data_manager->system_timer.stop("ChLcpSolverParallel_Stab");
}<|MERGE_RESOLUTION|>--- conflicted
+++ resolved
@@ -105,7 +105,6 @@
 }
 
 void ChLcpSolverParallel::ComputeMassMatrix() {
-<<<<<<< HEAD
     LOG(INFO) << "ChLcpSolverParallel::ComputeMassMatrix()";
     uint num_bodies = data_manager->num_rigid_bodies;
     uint num_shafts = data_manager->num_shafts;
@@ -116,9 +115,9 @@
     bool use_full_inertia_tensor = data_manager->settings.solver.use_full_inertia_tensor;
     const custom_vector<real>& shaft_inr = data_manager->host_data.shaft_inr;
 
-    std::vector<ChSharedPtr<ChBody> >* body_list = data_manager->body_list;
-    std::vector<ChSharedPtr<ChLink> >* link_list = data_manager->link_list;
-    std::vector<ChSharedPtr<ChPhysicsItem> >* other_physics_list = data_manager->other_physics_list;
+    std::vector<std::shared_ptr<ChBody> >* body_list = data_manager->body_list;
+    std::vector<std::shared_ptr<ChLink> >* link_list = data_manager->link_list;
+    std::vector<std::shared_ptr<ChPhysicsItem> >* other_physics_list = data_manager->other_physics_list;
 
     CompressedMatrix<real>& M = data_manager->host_data.M;
 
@@ -171,73 +170,6 @@
             M.finalize(i * 6 + 4);
             M.finalize(i * 6 + 5);
         }
-=======
-  LOG(INFO) << "ChLcpSolverParallel::ComputeMassMatrix()";
-  uint num_bodies = data_manager->num_rigid_bodies;
-  uint num_shafts = data_manager->num_shafts;
-  uint num_dof = data_manager->num_dof;
-  bool use_full_inertia_tensor = data_manager->settings.solver.use_full_inertia_tensor;
-  const custom_vector<real>& shaft_inr = data_manager->host_data.shaft_inr;
-
-  std::vector<std::shared_ptr<ChBody> >* body_list = data_manager->body_list;
-  std::vector<std::shared_ptr<ChLink> >* link_list = data_manager->link_list;
-  std::vector<std::shared_ptr<ChPhysicsItem> >* other_physics_list = data_manager->other_physics_list;
-
-  const DynamicVector<real>& hf = data_manager->host_data.hf;
-  const DynamicVector<real>& v = data_manager->host_data.v;
-
-  DynamicVector<real>& M_invk = data_manager->host_data.M_invk;
-  CompressedMatrix<real>& M_inv = data_manager->host_data.M_inv;
-
-  clear(M_inv);
-
-  // Each rigid object has 3 mass entries and 9 inertia entries
-  // Each shaft has one inertia entry
-  M_inv.reserve(num_bodies * 12 + num_shafts * 1);
-  // The mass matrix is square and each rigid body has 6 DOF
-  // Shafts have one DOF
-  M_inv.resize(num_dof, num_dof);
-
-  for (int i = 0; i < num_bodies; i++) {
-    if (data_manager->host_data.active_rigid[i]) {
-      real inv_mass = 1.0 / body_list->at(i)->GetMass();
-      ChMatrix33<>& body_inv_inr = body_list->at(i)->VariablesBody().GetBodyInvInertia();
-
-      M_inv.append(i * 6 + 0, i * 6 + 0, inv_mass);
-      M_inv.finalize(i * 6 + 0);
-      M_inv.append(i * 6 + 1, i * 6 + 1, inv_mass);
-      M_inv.finalize(i * 6 + 1);
-      M_inv.append(i * 6 + 2, i * 6 + 2, inv_mass);
-      M_inv.finalize(i * 6 + 2);
-
-      M_inv.append(i * 6 + 3, i * 6 + 3, body_inv_inr.GetElement(0, 0));
-      if (use_full_inertia_tensor) {
-        M_inv.append(i * 6 + 3, i * 6 + 4, body_inv_inr.GetElement(0, 1));
-        M_inv.append(i * 6 + 3, i * 6 + 5, body_inv_inr.GetElement(0, 2));
-      }
-      M_inv.finalize(i * 6 + 3);
-      if (use_full_inertia_tensor) {
-        M_inv.append(i * 6 + 4, i * 6 + 3, body_inv_inr.GetElement(1, 0));
-      }
-      M_inv.append(i * 6 + 4, i * 6 + 4, body_inv_inr.GetElement(1, 1));
-      if (use_full_inertia_tensor) {
-        M_inv.append(i * 6 + 4, i * 6 + 5, body_inv_inr.GetElement(1, 2));
-      }
-      M_inv.finalize(i * 6 + 4);
-      if (use_full_inertia_tensor) {
-        M_inv.append(i * 6 + 5, i * 6 + 3, body_inv_inr.GetElement(2, 0));
-        M_inv.append(i * 6 + 5, i * 6 + 4, body_inv_inr.GetElement(2, 1));
-      }
-      M_inv.append(i * 6 + 5, i * 6 + 5, body_inv_inr.GetElement(2, 2));
-      M_inv.finalize(i * 6 + 5);
-    } else {
-      M_inv.finalize(i * 6 + 0);
-      M_inv.finalize(i * 6 + 1);
-      M_inv.finalize(i * 6 + 2);
-      M_inv.finalize(i * 6 + 3);
-      M_inv.finalize(i * 6 + 4);
-      M_inv.finalize(i * 6 + 5);
->>>>>>> 52e4c14f
     }
 
     for (int i = 0; i < num_shafts; i++) {
