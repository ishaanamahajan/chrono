--- conflicted
+++ resolved
@@ -527,18 +527,13 @@
     ) const;
 
   private:
-<<<<<<< HEAD
-    std::vector<std::shared_ptr<ChContactTriangleXYZ>> vfaces;         ///< XYZ-node collision faces
-    std::vector<std::shared_ptr<ChContactTriangleXYZROT>> vfaces_rot;  ///< XYWROT-node collision faces
-=======
     typedef std::array<std::shared_ptr<ChNodeFEAxyz>, 3> NodeTripletXYZ;
     typedef std::array<std::shared_ptr<ChNodeFEAxyzrot>, 3> NodeTripletXYZrot;
     void AddFacesFromTripletsXYZ(const std::vector<NodeTripletXYZ>& triangles_ptrs, double sphere_swept);
     void AddFacesFromTripletsXYZrot(const std::vector<NodeTripletXYZrot>& triangles_ptrs, double sphere_swept);
 
-    std::vector<std::shared_ptr<ChContactTriangleXYZ>> vfaces;         ///< faces that collide
-    std::vector<std::shared_ptr<ChContactTriangleXYZROT>> vfaces_rot;  ///<  faces that collide
->>>>>>> ba553497
+    std::vector<std::shared_ptr<ChContactTriangleXYZ>> vfaces;         ///< XYZ-node collision faces
+    std::vector<std::shared_ptr<ChContactTriangleXYZROT>> vfaces_rot;  ///< XYWROT-node collision faces
 };
 
 /// @} fea_contact
