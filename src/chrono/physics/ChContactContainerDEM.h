--- conflicted
+++ resolved
@@ -109,15 +109,10 @@
     // STATE FUNCTIONS
     //
 
-<<<<<<< HEAD
     // Override/implement interfaces for global state vectors (see ChPhysicsItem)
     virtual void IntLoadResidual_F(const unsigned int off, ChVectorDynamic<>& R, const double c) override;
     virtual void KRMmatricesLoad(double Kfactor, double Rfactor, double Mfactor) override;
     virtual void InjectKRMmatrices(ChLcpSystemDescriptor& mdescriptor) override;
-=======
-    // (override/implement interfaces for global state vectors, see ChPhysicsItem for comments.)
-    virtual void IntLoadResidual_F(const unsigned int off, ChVectorDynamic<>& R, const double c);
->>>>>>> f5b2757e
 
     //
     // LCP INTERFACE
