// =============================================================================
// PROJECT CHRONO - http://projectchrono.org
//
// Copyright (c) 2014 projectchrono.org
// All rights reserved.
//
// Use of this source code is governed by a BSD-style license that can be found
// in the LICENSE file at the top level of the distribution and at
// http://projectchrono.org/license-chrono.txt.
//
// =============================================================================
// Authors: Radu Serban
// =============================================================================
//
// Demonstration program for M113 vehicle on rigid terrain.
//
// =============================================================================

#include "chrono/utils/ChUtilsInputOutput.h"
#include "chrono/core/ChRealtimeStep.h"
#include "chrono/solver/ChSolverBB.h"

#include "chrono_vehicle/ChVehicleModelData.h"
#include "chrono_vehicle/driver/ChIrrGuiDriver.h"
#include "chrono_vehicle/terrain/RigidTerrain.h"
#include "chrono_vehicle/output/ChVehicleOutputASCII.h"

#include "chrono_vehicle/tracked_vehicle/utils/ChTrackedVehicleIrrApp.h"

#include "chrono_models/vehicle/m113/M113.h"

#ifdef CHRONO_PARDISO_MKL
#include "chrono_pardisomkl/ChSolverPardisoMKL.h"
#endif

#include "chrono_thirdparty/filesystem/path.h"

using namespace chrono;
using namespace chrono::vehicle;
using namespace chrono::vehicle::m113;

using std::cout;
using std::endl;

// =============================================================================
// USER SETTINGS
// =============================================================================
// Initial vehicle position
ChVector<> initLoc(-40, 0, 0.8);

// Initial vehicle orientation
ChQuaternion<> initRot(1, 0, 0, 0);
// ChQuaternion<> initRot(0.866025, 0, 0, 0.5);
// ChQuaternion<> initRot(0.7071068, 0, 0, 0.7071068);
// ChQuaternion<> initRot(0.25882, 0, 0, 0.965926);
// ChQuaternion<> initRot(0, 0, 0, 1);

// Rigid terrain dimensions
double terrainHeight = 0;
double terrainLength = 100.0;  // size in X direction
double terrainWidth = 100.0;   // size in Y direction

// Simulation step size
double step_size = 5e-4;

// Use HHT + MKL
bool use_mkl = false;

// Time interval between two render frames
double render_step_size = 1.0 / 120;  // FPS = 120

// Point on chassis tracked by the camera
ChVector<> trackPoint(0.0, 0.0, 0.0);

// Output directories
const std::string out_dir = GetChronoOutputPath() + "M113";
const std::string pov_dir = out_dir + "/POVRAY";
const std::string img_dir = out_dir + "/IMG";

// Output
bool povray_output = false;
bool img_output = false;
bool dbg_output = false;

// =============================================================================

// Forward declarations
void AddFixedObstacles(ChSystem* system);
void AddFallingObjects(ChSystem* system);

// =============================================================================
int main(int argc, char* argv[]) {
    GetLog() << "Copyright (c) 2017 projectchrono.org\nChrono version: " << CHRONO_VERSION << "\n\n";

    // --------------------------
    // Construct the M113 vehicle
    // --------------------------

    bool fix_chassis = false;
    bool create_track = true;

    ChContactMethod contact_method = ChContactMethod::SMC;
    CollisionType chassis_collision_type = CollisionType::NONE;
    TrackShoeType shoe_type = TrackShoeType::SINGLE_PIN;
    BrakeType brake_type = BrakeType::SIMPLE;
    DrivelineTypeTV driveline_type = DrivelineTypeTV::BDS;
    PowertrainModelType powertrain_type = PowertrainModelType::SHAFTS;

    //// TODO
    //// When using SMC, a double-pin shoe type requires MKL or MUMPS.
    //// However, there appear to still be redundant constraints in the double-pin assembly
    //// resulting in solver failures with MKL and MUMPS (rank-deficient matrix).
    if (shoe_type == TrackShoeType::DOUBLE_PIN)
        contact_method = ChContactMethod::NSC;

    M113 m113;
    m113.SetContactMethod(contact_method);
    m113.SetTrackShoeType(shoe_type);
    m113.SetDrivelineType(driveline_type);
    m113.SetBrakeType(brake_type);
    m113.SetPowertrainType(powertrain_type);
    m113.SetChassisCollisionType(chassis_collision_type);

<<<<<<< HEAD
    m113.SetChassisFixed(fix_chassis);
    m113.CreateTrack(create_track);
=======
    ////m113.SetChassisFixed(true);
    ////m113.CreateTrack(false);

    // Replace collision shapes from cylindrical to cylshell for road-wheels and/or idlers.
    ////m113.SetWheelCollisionType(LEFT, false, false);
    ////m113.SetWheelCollisionType(RIGHT, false, false);

    // Disable gravity in this simulation
    ////m113.GetSystem()->Set_G_acc(ChVector<>(0, 0, 0));
>>>>>>> b032c87f

    // Control steering type (enable crossdrive capability)
    ////m113.GetDriveline()->SetGyrationMode(true);

    // ------------------------------------------------
    // Initialize the vehicle at the specified position
    // ------------------------------------------------
    m113.SetInitPosition(ChCoordsys<>(initLoc, initRot));
    m113.Initialize();

    // Set visualization type for vehicle components.
    VisualizationType track_vis =
        (shoe_type == TrackShoeType::SINGLE_PIN) ? VisualizationType::MESH : VisualizationType::PRIMITIVES;
    m113.SetChassisVisualizationType(VisualizationType::PRIMITIVES);
    m113.SetSprocketVisualizationType(track_vis);
    m113.SetIdlerVisualizationType(track_vis);
    m113.SetRoadWheelAssemblyVisualizationType(track_vis);
    m113.SetRoadWheelVisualizationType(track_vis);
    m113.SetTrackShoeVisualizationType(track_vis);

    // --------------------------------------------------
    // Control internal collisions and contact monitoring
    // --------------------------------------------------

    // Enable contact on all tracked vehicle parts, except the left sprocket
    ////m113.GetVehicle().SetCollide(TrackedCollisionFlag::ALL & (~TrackedCollisionFlag::SPROCKET_LEFT));

    // Disable contact for all tracked vehicle parts
    ////m113.GetVehicle().SetCollide(TrackedCollisionFlag::NONE);

    // Disable all contacts for vehicle chassis (if chassis collision was defined)
    ////m113.GetVehicle().SetChassisCollide(false);

    // Disable only contact between chassis and track shoes (if chassis collision was defined)
    ////m113.GetVehicle().SetChassisVehicleCollide(false);

    // Monitor internal contacts for the chassis, left sprocket, left idler, and first shoe on the left track.
    ////m113.GetVehicle().MonitorContacts(TrackedCollisionFlag::CHASSIS | TrackedCollisionFlag::SPROCKET_LEFT |
    ////                        TrackedCollisionFlag::SHOES_LEFT | TrackedCollisionFlag::IDLER_LEFT);

    // Monitor only contacts involving the chassis.
    ////m113.GetVehicle().MonitorContacts(TrackedCollisionFlag::CHASSIS);

<<<<<<< HEAD
    ////m113.GetVehicle().MonitorContacts(TrackedCollisionFlag::SPROCKET_LEFT | TrackedCollisionFlag::SPROCKET_RIGHT);

=======
    // Monitor only contacts involving the left idler.
    ////vehicle.MonitorContacts(TrackedCollisionFlag::IDLER_LEFT);
    
>>>>>>> b032c87f
    // Collect contact information.
    // If enabled, number of contacts and local contact point locations are collected for all
    // monitored parts.  Data can be written to a file by invoking ChTrackedVehicle::WriteContacts().
    ////m113.GetVehicle().SetContactCollection(true);

    // Demonstration of user callback for specifying contact between track shoe and
    // idlers and/or road wheels and/or ground.
    // This particular implementation uses a simple SMC-like contact force (normal only).
    class MyCustomContact : public ChTrackCustomContact {
      public:
        virtual bool OverridesIdlerContact() const override { return false; }
        virtual bool OverridesWheelContact() const override { return true; }
        virtual bool OverridesGroundContact() const override { return false; }

        virtual void ComputeIdlerContactForce(const collision::ChCollisionInfo& cinfo,
                                              std::shared_ptr<ChBody> wheelBody,
                                              std::shared_ptr<ChBody> shoeBody,
                                              ChVector<>& forceShoe) override {
            ComputeContactForce(cinfo, wheelBody, shoeBody, forceShoe);
        };

        virtual void ComputeWheelContactForce(const collision::ChCollisionInfo& cinfo,
                                              std::shared_ptr<ChBody> wheelBody,
                                              std::shared_ptr<ChBody> shoeBody,
                                              ChVector<>& forceShoe) override {
            ComputeContactForce(cinfo, wheelBody, shoeBody, forceShoe);
        };

        virtual void ComputeGroundContactForce(const collision::ChCollisionInfo& cinfo,
                                               std::shared_ptr<ChBody> groundBody,
                                               std::shared_ptr<ChBody> shoeBody,
                                               ChVector<>& forceShoe) override {
            ComputeContactForce(cinfo, groundBody, shoeBody, forceShoe);
        };

      private:
        void ComputeContactForce(const collision::ChCollisionInfo& cinfo,
                                 std::shared_ptr<ChBody> other,
                                 std::shared_ptr<ChBody> shoe,
                                 ChVector<>& forceShoe) {
            ////std::cout << other->GetName() << " " << shoe->GetName() << std::endl;

            if (cinfo.distance >= 0) {
                forceShoe = VNULL;
                return;
            }

            // Create a fictitious SMC composite contact material
            // (do not use the shape materials, so that this can work with both an SMC and NSC system)
            ChMaterialCompositeSMC mat;
            mat.E_eff = 2e7f;
            mat.cr_eff = 0.2f;

            auto delta = -cinfo.distance;
            auto normal_dir = cinfo.vN;
            auto p1 = cinfo.vpA;
            auto p2 = cinfo.vpB;
            auto objA = cinfo.modelA->GetContactable();
            auto objB = cinfo.modelB->GetContactable();
            auto vel1 = objA->GetContactPointSpeed(p1);
            auto vel2 = objB->GetContactPointSpeed(p2);

            ChVector<> relvel = vel2 - vel1;
            double relvel_n_mag = relvel.Dot(normal_dir);

            double eff_radius = 0.1;
            double eff_mass = objA->GetContactableMass() * objB->GetContactableMass() /
                              (objA->GetContactableMass() + objB->GetContactableMass());
            double Sn = 2 * mat.E_eff * std::sqrt(eff_radius * delta);
            double loge = std::log(mat.cr_eff);
            double beta = loge / std::sqrt(loge * loge + CH_C_PI * CH_C_PI);
            double kn = (2.0 / 3) * Sn;
            double gn = -2 * std::sqrt(5.0 / 6) * beta * std::sqrt(Sn * eff_mass);

            double forceN = kn * delta - gn * relvel_n_mag;
            forceShoe = (forceN < 0) ? VNULL : forceN * normal_dir;
        }
    };

    // Enable custom contact force calculation for road wheel - track shoe collisions.
    // If enabled, the underlying Chrono contact processing does not compute any forces.
    ////m113.GetVehicle().EnableCustomContact(chrono_types::make_shared<MyCustomContact>());

    // ------------------
    // Create the terrain
    // ------------------

    RigidTerrain terrain(m113.GetSystem());
    MaterialInfo minfo;
    minfo.mu = 0.9f;
    minfo.cr = 0.2f;
    minfo.Y = 2e7f;
    auto patch_mat = minfo.CreateMaterial(contact_method);
    auto patch = terrain.AddPatch(patch_mat, ChVector<>(0, 0, 0), ChVector<>(0, 0, 1), terrainLength, terrainWidth);
    patch->SetColor(ChColor(0.5f, 0.8f, 0.5f));
    patch->SetTexture(vehicle::GetDataFile("terrain/textures/tile4.jpg"), 200, 200);
    terrain.Initialize();

    // --------------------------------
    // Add fixed and/or falling objects
    // --------------------------------

    ////AddFixedObstacles(vehicle.GetSystem());
    ////AddFallingObjects(vehicle.GetSystem());

    // ---------------------------------------
    // Create the vehicle Irrlicht application
    // ---------------------------------------

    ChTrackedVehicleIrrApp app(&m113.GetVehicle(), L"M113 Vehicle Demo");
    app.SetSkyBox();
    app.AddTypicalLights(irr::core::vector3df(30.f, -30.f, 100.f), irr::core::vector3df(30.f, 50.f, 100.f), 250, 130);
    app.SetChaseCamera(trackPoint, 6.0, 0.5);
    ////app.SetChaseCameraPosition(vehicle.GetVehiclePos() + ChVector<>(0, 2, 0));
    app.SetChaseCameraMultipliers(1e-4, 10);
    app.SetTimestep(step_size);
    app.AssetBindAll();
    app.AssetUpdateAll();

    // ------------------------
    // Create the driver system
    // ------------------------

    ChIrrGuiDriver driver(app);

    // Set the time response for keyboard inputs.
    double steering_time = 0.5;  // time to go from 0 to +1 (or from 0 to -1)
    double throttle_time = 1.0;  // time to go from 0 to +1
    double braking_time = 0.3;   // time to go from 0 to +1
    driver.SetSteeringDelta(render_step_size / steering_time);
    driver.SetThrottleDelta(render_step_size / throttle_time);
    driver.SetBrakingDelta(render_step_size / braking_time);
    driver.SetGains(2, 5, 5);

    driver.Initialize();

    // -----------------
    // Initialize output
    // -----------------

    if (!filesystem::create_directory(filesystem::path(out_dir))) {
        std::cout << "Error creating directory " << out_dir << std::endl;
        return 1;
    }

    if (povray_output) {
        if (!filesystem::create_directory(filesystem::path(pov_dir))) {
            std::cout << "Error creating directory " << pov_dir << std::endl;
            return 1;
        }
        terrain.ExportMeshPovray(out_dir);
    }

    if (img_output) {
        if (!filesystem::create_directory(filesystem::path(img_dir))) {
            std::cout << "Error creating directory " << img_dir << std::endl;
            return 1;
        }
    }

    // Set up vehicle output
    m113.GetVehicle().SetChassisOutput(true);
    m113.GetVehicle().SetTrackAssemblyOutput(VehicleSide::LEFT, true);
    m113.GetVehicle().SetOutput(ChVehicleOutput::ASCII, out_dir, "output", 0.1);

    // Generate JSON information with available output channels
    m113.GetVehicle().ExportComponentList(out_dir + "/component_list.json");

    // ------------------------------
    // Solver and integrator settings
    // ------------------------------

    // Disable gravity in this simulation
    ////m113.GetSystem()->Set_G_acc(ChVector<>(0, 0, 0));

    // Cannot use HHT + MKL with NSC contact
    if (contact_method == ChContactMethod::NSC) {
        use_mkl = false;
    }

#ifndef CHRONO_PARDISO_MKL
    // Cannot use HHT + PardisoMKL if Chrono::PardisoMKL not available
    use_mkl = false;
#endif

    if (use_mkl) {
#ifdef CHRONO_PARDISO_MKL
        auto mkl_solver = chrono_types::make_shared<ChSolverPardisoMKL>();
        mkl_solver->LockSparsityPattern(true);
        m113.GetSystem()->SetSolver(mkl_solver);

        m113.GetSystem()->SetTimestepperType(ChTimestepper::Type::HHT);
        auto integrator = std::static_pointer_cast<ChTimestepperHHT>(m113.GetSystem()->GetTimestepper());
        integrator->SetAlpha(-0.2);
        integrator->SetMaxiters(50);
        integrator->SetAbsTolerances(1e-4, 1e2);
        integrator->SetMode(ChTimestepperHHT::ACCELERATION);
        integrator->SetStepControl(false);
        integrator->SetModifiedNewton(false);
        integrator->SetScaling(true);
        ////integrator->SetVerbose(true);
#endif
    } else {
        auto solver = chrono_types::make_shared<ChSolverBB>();
        solver->SetMaxIterations(120);
        solver->SetOmega(0.8);
        solver->SetSharpnessLambda(1.0);
        m113.GetSystem()->SetSolver(solver);

        m113.GetSystem()->SetMaxPenetrationRecoverySpeed(1.5);
        m113.GetSystem()->SetMinBounceSpeed(2.0);
    }

    // ---------------
    // Simulation loop
    // ---------------

    // Inter-module communication data
    BodyStates shoe_states_left(m113.GetVehicle().GetNumTrackShoes(LEFT));
    BodyStates shoe_states_right(m113.GetVehicle().GetNumTrackShoes(RIGHT));
    TerrainForces shoe_forces_left(m113.GetVehicle().GetNumTrackShoes(LEFT));
    TerrainForces shoe_forces_right(m113.GetVehicle().GetNumTrackShoes(RIGHT));

    // Number of simulation steps between two 3D view render frames
    int render_steps = (int)std::ceil(render_step_size / step_size);

    // Initialize simulation frame counter
    int step_number = 0;
    int render_frame = 0;

    ChRealtimeStepTimer realtime_timer;
    while (app.GetDevice()->run()) {
        // Debugging output
        if (dbg_output) {
            auto track_L = m113.GetVehicle().GetTrackAssembly(LEFT);
            auto track_R = m113.GetVehicle().GetTrackAssembly(RIGHT);
            cout << "Time: " << m113.GetSystem()->GetChTime() << endl;
            cout << "      Num. contacts: " << m113.GetSystem()->GetNcontacts() << endl;
            const ChFrameMoving<>& c_ref = m113.GetChassisBody()->GetFrame_REF_to_abs();
            const ChVector<>& c_pos = m113.GetVehicle().GetVehiclePos();
            cout << "      chassis:    " << c_pos.x() << "  " << c_pos.y() << "  " << c_pos.z() << endl;
            {
                const ChVector<>& i_pos_abs = track_L->GetIdler()->GetWheelBody()->GetPos();
                const ChVector<>& s_pos_abs = track_L->GetSprocket()->GetGearBody()->GetPos();
                const ChVector<>& s_omg_rel = track_L->GetSprocket()->GetGearBody()->GetWvel_loc();
                auto s_appl_trq = track_L->GetSprocket()->GetAxle()->GetAppliedTorque();
                ChVector<> i_pos_rel = c_ref.TransformPointParentToLocal(i_pos_abs);
                ChVector<> s_pos_rel = c_ref.TransformPointParentToLocal(s_pos_abs);
                cout << "      L idler:    " << i_pos_rel.x() << "  " << i_pos_rel.y() << "  " << i_pos_rel.z() << endl;
                cout << "      L sprocket: " << s_pos_rel.x() << "  " << s_pos_rel.y() << "  " << s_pos_rel.z() << endl;
                cout << "      L sprocket omg: " << s_omg_rel << endl;
                cout << "      L sprocket trq: " << s_appl_trq << endl;
            }
            {
                const ChVector<>& i_pos_abs = track_R->GetIdler()->GetWheelBody()->GetPos();
                const ChVector<>& s_pos_abs = track_R->GetSprocket()->GetGearBody()->GetPos();
                ChVector<> i_pos_rel = c_ref.TransformPointParentToLocal(i_pos_abs);
                ChVector<> s_pos_rel = c_ref.TransformPointParentToLocal(s_pos_abs);
                cout << "      R idler:    " << i_pos_rel.x() << "  " << i_pos_rel.y() << "  " << i_pos_rel.z() << endl;
                cout << "      R sprocket: " << s_pos_rel.x() << "  " << s_pos_rel.y() << "  " << s_pos_rel.z() << endl;
            }
            cout << "      L suspensions (arm angles):";
            for (size_t i = 0; i < track_L->GetNumRoadWheelAssemblies(); i++) {
                cout << " " << track_L->GetRoadWheelAssembly(i)->GetCarrierAngle();
            }
            cout << endl;
            cout << "      R suspensions (arm angles):";
            for (size_t i = 0; i < track_R->GetNumRoadWheelAssemblies(); i++) {
                cout << " " << track_R->GetRoadWheelAssembly(i)->GetCarrierAngle();
            }
            cout << endl;
        }

        if (step_number % render_steps == 0) {
            // Render scene
            app.BeginScene(true, true, irr::video::SColor(255, 140, 161, 192));
            app.DrawAll();
            app.EndScene();

            if (povray_output) {
                char filename[100];
                sprintf(filename, "%s/data_%03d.dat", pov_dir.c_str(), render_frame + 1);
                utils::WriteShapesPovray(m113.GetSystem(), filename);
            }
            if (img_output && step_number > 200) {
                char filename[100];
                sprintf(filename, "%s/img_%03d.jpg", img_dir.c_str(), render_frame + 1);
                app.WriteImageToFile(filename);
            }
            render_frame++;
        }

        // Collect output data from modules
        ChDriver::Inputs driver_inputs = driver.GetInputs();
        m113.GetVehicle().GetTrackShoeStates(LEFT, shoe_states_left);
        m113.GetVehicle().GetTrackShoeStates(RIGHT, shoe_states_right);

        // Update modules (process inputs from other modules)
        double time = m113.GetVehicle().GetChTime();
        driver.Synchronize(time);
        terrain.Synchronize(time);
        m113.Synchronize(time, driver_inputs, shoe_forces_left, shoe_forces_right);
        app.Synchronize("", driver_inputs);

        // Advance simulation for one timestep for all modules
        driver.Advance(step_size);
        terrain.Advance(step_size);
        m113.Advance(step_size);
        app.Advance(step_size);

        // Report if the chassis experienced a collision
        if (m113.GetVehicle().IsPartInContact(TrackedCollisionFlag::CHASSIS)) {
            std::cout << time << "  chassis contact" << std::endl;
        }

        // Increment frame number
        step_number++;

        // Spin in place for real time to catch up
        realtime_timer.Spin(step_size);
    }

    m113.GetVehicle().WriteContacts(out_dir + "/M113_contacts.out");

    return 0;
}

// =============================================================================
void AddFixedObstacles(ChSystem* system) {
    double radius = 2.2;
    double length = 6;

    auto obstacle = std::shared_ptr<ChBody>(system->NewBody());
    obstacle->SetPos(ChVector<>(10, 0, -1.8));
    obstacle->SetBodyFixed(true);
    obstacle->SetCollide(true);

    // Visualization
    auto shape = chrono_types::make_shared<ChCylinderShape>();
    shape->GetCylinderGeometry().p1 = ChVector<>(0, -length * 0.5, 0);
    shape->GetCylinderGeometry().p2 = ChVector<>(0, length * 0.5, 0);
    shape->GetCylinderGeometry().rad = radius;
    obstacle->AddAsset(shape);

    auto color = chrono_types::make_shared<ChColorAsset>();
    color->SetColor(ChColor(1, 1, 1));
    obstacle->AddAsset(color);

    auto texture = chrono_types::make_shared<ChTexture>();
    texture->SetTextureFilename(vehicle::GetDataFile("terrain/textures/tile4.jpg"));
    texture->SetTextureScale(10, 10);
    obstacle->AddAsset(texture);

    // Contact
    MaterialInfo minfo;
    minfo.mu = 0.9f;
    minfo.cr = 0.01f;
    minfo.Y = 2e7f;
    auto obst_mat = minfo.CreateMaterial(system->GetContactMethod());

    obstacle->GetCollisionModel()->ClearModel();
    obstacle->GetCollisionModel()->AddCylinder(obst_mat, radius, radius, length * 0.5);
    obstacle->GetCollisionModel()->BuildModel();

    system->AddBody(obstacle);
}

// =============================================================================
void AddFallingObjects(ChSystem* system) {
    double radius = 0.1;
    double mass = 10;

    auto ball = std::shared_ptr<ChBody>(system->NewBody());
    ball->SetMass(mass);
    ball->SetInertiaXX(0.4 * mass * radius * radius * ChVector<>(1, 1, 1));
    ball->SetPos(initLoc + ChVector<>(-3, 0, 2));
    ball->SetRot(ChQuaternion<>(1, 0, 0, 0));
    ball->SetPos_dt(ChVector<>(3, 0, 0));
    ball->SetBodyFixed(false);

    MaterialInfo minfo;
    auto obst_mat = minfo.CreateMaterial(system->GetContactMethod());

    ball->SetCollide(true);
    ball->GetCollisionModel()->ClearModel();
    ball->GetCollisionModel()->AddSphere(obst_mat, radius);
    ball->GetCollisionModel()->BuildModel();

    auto sphere = chrono_types::make_shared<ChSphereShape>();
    sphere->GetSphereGeometry().rad = radius;
    ball->AddAsset(sphere);

    auto mtexture = chrono_types::make_shared<ChTexture>();
    mtexture->SetTextureFilename(GetChronoDataFile("textures/bluewhite.png"));
    ball->AddAsset(mtexture);

    system->AddBody(ball);
}<|MERGE_RESOLUTION|>--- conflicted
+++ resolved
@@ -121,20 +121,11 @@
     m113.SetPowertrainType(powertrain_type);
     m113.SetChassisCollisionType(chassis_collision_type);
 
-<<<<<<< HEAD
     m113.SetChassisFixed(fix_chassis);
     m113.CreateTrack(create_track);
-=======
-    ////m113.SetChassisFixed(true);
-    ////m113.CreateTrack(false);
-
-    // Replace collision shapes from cylindrical to cylshell for road-wheels and/or idlers.
-    ////m113.SetWheelCollisionType(LEFT, false, false);
-    ////m113.SetWheelCollisionType(RIGHT, false, false);
 
     // Disable gravity in this simulation
     ////m113.GetSystem()->Set_G_acc(ChVector<>(0, 0, 0));
->>>>>>> b032c87f
 
     // Control steering type (enable crossdrive capability)
     ////m113.GetDriveline()->SetGyrationMode(true);
@@ -178,14 +169,12 @@
     // Monitor only contacts involving the chassis.
     ////m113.GetVehicle().MonitorContacts(TrackedCollisionFlag::CHASSIS);
 
-<<<<<<< HEAD
+    // Monitor contacts involving one of the sprockets.
     ////m113.GetVehicle().MonitorContacts(TrackedCollisionFlag::SPROCKET_LEFT | TrackedCollisionFlag::SPROCKET_RIGHT);
 
-=======
     // Monitor only contacts involving the left idler.
-    ////vehicle.MonitorContacts(TrackedCollisionFlag::IDLER_LEFT);
+    ////m113.GetVehicle().MonitorContacts(TrackedCollisionFlag::IDLER_LEFT);
     
->>>>>>> b032c87f
     // Collect contact information.
     // If enabled, number of contacts and local contact point locations are collected for all
     // monitored parts.  Data can be written to a file by invoking ChTrackedVehicle::WriteContacts().
@@ -288,8 +277,8 @@
     // Add fixed and/or falling objects
     // --------------------------------
 
-    ////AddFixedObstacles(vehicle.GetSystem());
-    ////AddFallingObjects(vehicle.GetSystem());
+    ////AddFixedObstacles(m113.GetSystem());
+    ////AddFallingObjects(m113.GetSystem());
 
     // ---------------------------------------
     // Create the vehicle Irrlicht application
@@ -299,7 +288,7 @@
     app.SetSkyBox();
     app.AddTypicalLights(irr::core::vector3df(30.f, -30.f, 100.f), irr::core::vector3df(30.f, 50.f, 100.f), 250, 130);
     app.SetChaseCamera(trackPoint, 6.0, 0.5);
-    ////app.SetChaseCameraPosition(vehicle.GetVehiclePos() + ChVector<>(0, 2, 0));
+    ////app.SetChaseCameraPosition(m113.GetVehicle().GetVehiclePos() + ChVector<>(0, 2, 0));
     app.SetChaseCameraMultipliers(1e-4, 10);
     app.SetTimestep(step_size);
     app.AssetBindAll();
@@ -357,9 +346,6 @@
     // ------------------------------
     // Solver and integrator settings
     // ------------------------------
-
-    // Disable gravity in this simulation
-    ////m113.GetSystem()->Set_G_acc(ChVector<>(0, 0, 0));
 
     // Cannot use HHT + MKL with NSC contact
     if (contact_method == ChContactMethod::NSC) {
